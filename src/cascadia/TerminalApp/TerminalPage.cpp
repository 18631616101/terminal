// Copyright (c) Microsoft Corporation.
// Licensed under the MIT license.

#include "pch.h"
#include "TerminalPage.h"
#include "ActionAndArgs.h"
#include "Utils.h"

#include <LibraryResources.h>

#include "TerminalPage.g.cpp"
#include <winrt/Microsoft.UI.Xaml.XamlTypeInfo.h>

#include "AzureCloudShellGenerator.h" // For AzureConnectionType
#include "TabRowControl.h"

using namespace winrt;
using namespace winrt::Windows::UI::Xaml;
using namespace winrt::Windows::UI::Core;
using namespace winrt::Windows::System;
using namespace winrt::Windows::ApplicationModel::DataTransfer;
using namespace winrt::Windows::UI::Text;
using namespace winrt::Microsoft::Terminal;
using namespace winrt::Microsoft::Terminal::TerminalControl;
using namespace winrt::Microsoft::Terminal::TerminalConnection;
using namespace winrt::Microsoft::Terminal::Settings;
using namespace ::TerminalApp;

namespace winrt
{
    namespace MUX = Microsoft::UI::Xaml;
    namespace WUX = Windows::UI::Xaml;
    using IInspectable = Windows::Foundation::IInspectable;
}

namespace winrt::TerminalApp::implementation
{
    TerminalPage::TerminalPage() :
        _tabs{}
    {
        InitializeComponent();
    }

    void TerminalPage::SetSettings(std::shared_ptr<::TerminalApp::CascadiaSettings> settings, bool needRefreshUI)
    {
        _settings = settings;
        if (needRefreshUI)
        {
            _RefreshUIForSettingsReload();
        }
    }

    void TerminalPage::Create()
    {
        // Hookup the key bindings
        _HookupKeyBindings(_settings->GetKeybindings());

        _tabContent = this->TabContent();
        _tabRow = this->TabRow();
        _tabView = _tabRow.TabView();
        _rearranging = false;

        _tabView.TabDragStarting([this](auto&& /*o*/, auto&& /*a*/) {
            _rearranging = true;
            _rearrangeFrom = std::nullopt;
            _rearrangeTo = std::nullopt;
        });

        _tabView.TabDragCompleted([this](auto&& /*o*/, auto&& /*a*/) {
            if (_rearrangeFrom.has_value() && _rearrangeTo.has_value() && _rearrangeTo != _rearrangeFrom)
            {
                auto tab = _tabs.at(_rearrangeFrom.value());
                _tabs.erase(_tabs.begin() + _rearrangeFrom.value());
                _tabs.insert(_tabs.begin() + _rearrangeTo.value(), tab);
            }

            _rearranging = false;
            _rearrangeFrom = std::nullopt;
            _rearrangeTo = std::nullopt;
        });

        auto tabRowImpl = winrt::get_self<implementation::TabRowControl>(_tabRow);
        _newTabButton = tabRowImpl->NewTabButton();

        if (_settings->GlobalSettings().GetShowTabsInTitlebar())
        {
            // Remove the TabView from the page. We'll hang on to it, we need to
            // put it in the titlebar.
            uint32_t index = 0;
            if (this->Root().Children().IndexOf(_tabRow, index))
            {
                this->Root().Children().RemoveAt(index);
            }

            // Inform the host that our titlebar content has changed.
            _setTitleBarContentHandlers(*this, _tabRow);
        }

        // Hookup our event handlers to the ShortcutActionDispatch
        _RegisterActionCallbacks();

        //Event Bindings (Early)
        _newTabButton.Click([this](auto&&, auto&&) {
            this->_OpenNewTab(std::nullopt);
        });
        _tabView.SelectionChanged({ this, &TerminalPage::_OnTabSelectionChanged });
        _tabView.TabCloseRequested({ this, &TerminalPage::_OnTabCloseRequested });
        _tabView.TabItemsChanged({ this, &TerminalPage::_OnTabItemsChanged });

        _CreateNewTabFlyout();
        _OpenNewTab(std::nullopt);

        _tabContent.SizeChanged({ this, &TerminalPage::_OnContentSizeChanged });
    }

    // Method Description:
    // - Show a ContentDialog with a single "Ok" button to dismiss. Looks up the
    //   the title and text from our Resources using the provided keys.
    // - Only one dialog can be visible at a time. If another dialog is visible
    //   when this is called, nothing happens. See _ShowDialog for details
    // Arguments:
    // - titleKey: The key to use to lookup the title text from our resources.
    // - contentKey: The key to use to lookup the content text from our resources.
    void TerminalPage::ShowOkDialog(const winrt::hstring& titleKey,
                                    const winrt::hstring& contentKey)
    {
        auto title = GetLibraryResourceString(titleKey);
        auto message = GetLibraryResourceString(contentKey);
        auto buttonText = RS_(L"Ok");

        WUX::Controls::ContentDialog dialog;
        dialog.Title(winrt::box_value(title));
        dialog.Content(winrt::box_value(message));
        dialog.CloseButtonText(buttonText);

        _showDialogHandlers(*this, dialog);
    }

    // Method Description:
    // - Show a dialog with "About" information. Displays the app's Display
    //   Name, version, getting started link, documentation link, and release
    //   Notes link.
    void TerminalPage::_ShowAboutDialog()
    {
        const auto title = RS_(L"AboutTitleText");
        const auto versionLabel = RS_(L"VersionLabelText");
        const auto gettingStartedLabel = RS_(L"GettingStartedLabelText");
        const auto documentationLabel = RS_(L"DocumentationLabelText");
        const auto releaseNotesLabel = RS_(L"ReleaseNotesLabelText");
        const auto gettingStartedUriValue = RS_(L"GettingStartedUriValue");
        const auto documentationUriValue = RS_(L"DocumentationUriValue");
        const auto releaseNotesUriValue = RS_(L"ReleaseNotesUriValue");
        const auto package = winrt::Windows::ApplicationModel::Package::Current();
        const auto packageName = package.DisplayName();
        const auto version = package.Id().Version();
        winrt::Windows::UI::Xaml::Documents::Run about;
        winrt::Windows::UI::Xaml::Documents::Run gettingStarted;
        winrt::Windows::UI::Xaml::Documents::Run documentation;
        winrt::Windows::UI::Xaml::Documents::Run releaseNotes;
        winrt::Windows::UI::Xaml::Documents::Hyperlink gettingStartedLink;
        winrt::Windows::UI::Xaml::Documents::Hyperlink documentationLink;
        winrt::Windows::UI::Xaml::Documents::Hyperlink releaseNotesLink;
        std::wstringstream aboutTextStream;

        gettingStarted.Text(gettingStartedLabel);
        documentation.Text(documentationLabel);
        releaseNotes.Text(releaseNotesLabel);

        winrt::Windows::Foundation::Uri gettingStartedUri{ gettingStartedUriValue };
        winrt::Windows::Foundation::Uri documentationUri{ documentationUriValue };
        winrt::Windows::Foundation::Uri releaseNotesUri{ releaseNotesUriValue };

        gettingStartedLink.NavigateUri(gettingStartedUri);
        documentationLink.NavigateUri(documentationUri);
        releaseNotesLink.NavigateUri(releaseNotesUri);

        gettingStartedLink.Inlines().Append(gettingStarted);
        documentationLink.Inlines().Append(documentation);
        releaseNotesLink.Inlines().Append(releaseNotes);

        // Format our about text. It will look like the following:
        // <Display Name>
        // Version: <Major>.<Minor>.<Build>.<Revision>
        // Getting Started
        // Documentation
        // Release Notes

        aboutTextStream << packageName.c_str() << L"\n";

        aboutTextStream << versionLabel.c_str() << L" ";
        aboutTextStream << version.Major << L"." << version.Minor << L"." << version.Build << L"." << version.Revision << L"\n";

        winrt::hstring aboutText{ aboutTextStream.str() };
        about.Text(aboutText);

        const auto buttonText = RS_(L"Ok");

        WUX::Controls::TextBlock aboutTextBlock;
        aboutTextBlock.Inlines().Append(about);
        aboutTextBlock.Inlines().Append(gettingStartedLink);
        aboutTextBlock.Inlines().Append(documentationLink);
        aboutTextBlock.Inlines().Append(releaseNotesLink);
        aboutTextBlock.IsTextSelectionEnabled(true);

        WUX::Controls::ContentDialog dialog;
        dialog.Title(winrt::box_value(title));
        dialog.Content(aboutTextBlock);
        dialog.CloseButtonText(buttonText);

        _showDialogHandlers(*this, dialog);
    }

    // Method Description:
    // - Displays a dialog for warnings found while closing the terminal app using
    //   key binding with multiple tabs opened. Display messages to warn user
    //   that more than 1 tab is opend, and once the user clicks the OK button, remove
    //   all the tabs and shut down and app. If cancel is clicked, the dialog will close
    // - Only one dialog can be visible at a time. If another dialog is visible
    //   when this is called, nothing happens. See _ShowDialog for details
    void TerminalPage::_ShowCloseWarningDialog()
    {
        auto title = RS_(L"CloseWindowWarningTitle");
        auto primaryButtonText = RS_(L"CloseAll");
        auto secondaryButtonText = RS_(L"Cancel");

        WUX::Controls::ContentDialog dialog;
        dialog.Title(winrt::box_value(title));

        dialog.PrimaryButtonText(primaryButtonText);
        dialog.SecondaryButtonText(secondaryButtonText);
        auto token = dialog.PrimaryButtonClick({ this, &TerminalPage::_CloseWarningPrimaryButtonOnClick });

        _showDialogHandlers(*this, dialog);
    }

    // Method Description:
    // - Builds the flyout (dropdown) attached to the new tab button, and
    //   attaches it to the button. Populates the flyout with one entry per
    //   Profile, displaying the profile's name. Clicking each flyout item will
    //   open a new tab with that profile.
    //   Below the profiles are the static menu items: settings, feedback
    void TerminalPage::_CreateNewTabFlyout()
    {
        auto newTabFlyout = WUX::Controls::MenuFlyout{};
        auto keyBindings = _settings->GetKeybindings();

        const GUID defaultProfileGuid = _settings->GlobalSettings().GetDefaultProfile();
        // the number of profiles should not change in the loop for this to work
        auto const profileCount = gsl::narrow_cast<int>(_settings->GetProfiles().size());
        for (int profileIndex = 0; profileIndex < profileCount; profileIndex++)
        {
            const auto& profile = _settings->GetProfiles()[profileIndex];
            auto profileMenuItem = WUX::Controls::MenuFlyoutItem{};

            // add the keyboard shortcuts for the first 9 profiles
            if (profileIndex < 9)
            {
                // enum value for ShortcutAction::NewTabProfileX; 0==NewTabProfile0
                const auto action = static_cast<ShortcutAction>(profileIndex + static_cast<int>(ShortcutAction::NewTabProfile0));
                // First, attempt to search for the keybinding for the simple
                // NewTabProfile0-9 ShortcutActions.
                auto profileKeyChord = keyBindings.GetKeyBindingForAction(action);
                if (!profileKeyChord)
                {
                    // If NewTabProfileN didn't have a binding, look for a
                    // keychord that is bound to the equivalent
                    // NewTab(ProfileIndex=N) action
                    auto actionAndArgs = winrt::make_self<winrt::TerminalApp::implementation::ActionAndArgs>();
                    actionAndArgs->Action(ShortcutAction::NewTab);
                    auto newTabArgs = winrt::make_self<winrt::TerminalApp::implementation::NewTabArgs>();
                    newTabArgs->ProfileIndex(profileIndex);
                    actionAndArgs->Args(*newTabArgs);
                    profileKeyChord = keyBindings.GetKeyBindingForActionWithArgs(*actionAndArgs);
                }

                // make sure we find one to display
                if (profileKeyChord)
                {
                    _SetAcceleratorForMenuItem(profileMenuItem, profileKeyChord);
                }
            }

            auto profileName = profile.GetName();
            winrt::hstring hName{ profileName };
            profileMenuItem.Text(hName);

            // If there's an icon set for this profile, set it as the icon for
            // this flyout item.
            if (profile.HasIcon())
            {
                auto iconSource = GetColoredIcon<WUX::Controls::IconSource>(profile.GetExpandedIconPath());

                WUX::Controls::IconSourceElement iconElement;
                iconElement.IconSource(iconSource);
                profileMenuItem.Icon(iconElement);
            }

            if (profile.GetGuid() == defaultProfileGuid)
            {
                // Contrast the default profile with others in font weight.
                profileMenuItem.FontWeight(FontWeights::Bold());
            }

            profileMenuItem.Click([this, profileIndex](auto&&, auto&&) {
                this->_OpenNewTab({ profileIndex });
            });
            newTabFlyout.Items().Append(profileMenuItem);
        }

        // add menu separator
        auto separatorItem = WUX::Controls::MenuFlyoutSeparator{};
        newTabFlyout.Items().Append(separatorItem);

        // add static items
        {
            // Create the settings button.
            auto settingsItem = WUX::Controls::MenuFlyoutItem{};
            settingsItem.Text(RS_(L"SettingsMenuItem"));

            WUX::Controls::SymbolIcon ico{};
            ico.Symbol(WUX::Controls::Symbol::Setting);
            settingsItem.Icon(ico);

            settingsItem.Click({ this, &TerminalPage::_SettingsButtonOnClick });
            newTabFlyout.Items().Append(settingsItem);

            auto settingsKeyChord = keyBindings.GetKeyBindingForAction(ShortcutAction::OpenSettings);
            if (settingsKeyChord)
            {
                _SetAcceleratorForMenuItem(settingsItem, settingsKeyChord);
            }

            // Create the feedback button.
            auto feedbackFlyout = WUX::Controls::MenuFlyoutItem{};
            feedbackFlyout.Text(RS_(L"FeedbackMenuItem"));

            WUX::Controls::FontIcon feedbackIcon{};
            feedbackIcon.Glyph(L"\xE939");
            feedbackIcon.FontFamily(Media::FontFamily{ L"Segoe MDL2 Assets" });
            feedbackFlyout.Icon(feedbackIcon);

            feedbackFlyout.Click({ this, &TerminalPage::_FeedbackButtonOnClick });
            newTabFlyout.Items().Append(feedbackFlyout);

            // Create the about button.
            auto aboutFlyout = WUX::Controls::MenuFlyoutItem{};
            aboutFlyout.Text(RS_(L"AboutMenuItem"));

            WUX::Controls::SymbolIcon aboutIcon{};
            aboutIcon.Symbol(WUX::Controls::Symbol::Help);
            aboutFlyout.Icon(aboutIcon);

            aboutFlyout.Click({ this, &TerminalPage::_AboutButtonOnClick });
            newTabFlyout.Items().Append(aboutFlyout);
        }

        _newTabButton.Flyout(newTabFlyout);
    }

    // Function Description:
    // Called when the openNewTabDropdown keybinding is used.
    // Adds the flyout show option to left-align the dropdown with the split button.
    // Shows the dropdown flyout.
    void TerminalPage::_OpenNewTabDropdown()
    {
        WUX::Controls::Primitives::FlyoutShowOptions options{};
        options.Placement(WUX::Controls::Primitives::FlyoutPlacementMode::BottomEdgeAlignedLeft);
        _newTabButton.Flyout().ShowAt(_newTabButton, options);
    }

    // Method Description:
    // - Open a new tab. This will create the TerminalControl hosting the
    //      terminal, and add a new Tab to our list of tabs. The method can
    //      optionally be provided a profile index, which will be used to create
    //      a tab using the profile in that index.
    //      If no index is provided, the default profile will be used.
    // Arguments:
    // - profileIndex: an optional index into the list of profiles to use to
    //      initialize this tab up with.
    void TerminalPage::_OpenNewTab(std::optional<int> profileIndex)
    {
        GUID profileGuid;

        if (profileIndex)
        {
            const auto realIndex = profileIndex.value();
            const auto profiles = _settings->GetProfiles();

            // If we don't have that many profiles, then do nothing.
            if (realIndex >= gsl::narrow<decltype(realIndex)>(profiles.size()))
            {
                return;
            }

            const auto& selectedProfile = profiles[realIndex];
            profileGuid = selectedProfile.GetGuid();
        }
        else
        {
            // Getting Guid for default profile
            const auto globalSettings = _settings->GlobalSettings();
            profileGuid = globalSettings.GetDefaultProfile();
        }

        TerminalSettings settings = _settings->MakeSettings(profileGuid);
        _CreateNewTabFromSettings(profileGuid, settings);

        const int tabCount = static_cast<int>(_tabs.size());
        TraceLoggingWrite(
            g_hTerminalAppProvider, // handle to TerminalApp tracelogging provider
            "TabInformation",
            TraceLoggingDescription("Event emitted upon new tab creation in TerminalApp"),
            TraceLoggingInt32(tabCount, "TabCount", "Count of tabs curently opened in TerminalApp"),
            TraceLoggingBool(profileIndex.has_value(), "ProfileSpecified", "Whether the new tab specified a profile explicitly"),
            TraceLoggingGuid(profileGuid, "ProfileGuid", "The GUID of the profile spawned in the new tab"),
            TraceLoggingKeyword(MICROSOFT_KEYWORD_MEASURES),
            TelemetryPrivacyDataTag(PDT_ProductAndServicePerformance));
    }

    // Method Description:
    // - Creates a new tab with the given settings. If the tab bar is not being
    //      currently displayed, it will be shown.
    // Arguments:
    // - settings: the TerminalSettings object to use to create the TerminalControl with.
    void TerminalPage::_CreateNewTabFromSettings(GUID profileGuid, TerminalSettings settings)
    {
        // Initialize the new tab

        // Create a connection based on the values in our settings object.
        const auto connection = _CreateConnectionFromSettings(profileGuid, settings);

        TermControl term{ settings, connection };

        // Add the new tab to the list of our tabs.
        auto newTab = _tabs.emplace_back(std::make_shared<Tab>(profileGuid, term));

        // Hookup our event handlers to the new terminal
        _RegisterTerminalEvents(term, newTab);

        // Don't capture a strong ref to the tab. If the tab is removed as this
        // is called, we don't really care anymore about handling the event.
        std::weak_ptr<Tab> weakTabPtr = newTab;
        // When the tab's active pane changes, we'll want to lookup a new icon
        // for it, and possibly propogate the title up to the window.
        newTab->ActivePaneChanged([this, weakTabPtr]() {
            if (auto tab = weakTabPtr.lock())
            {
                // Possibly update the icon of the tab.
                _UpdateTabIcon(tab);

                // Possibly update the title of the tab, window to match the newly
                // focused pane.
                _UpdateTitle(tab);
            }
        });

        auto tabViewItem = newTab->GetTabViewItem();
        _tabView.TabItems().Append(tabViewItem);

        // Set this tab's icon to the icon from the user's profile
        const auto* const profile = _settings->FindProfile(profileGuid);
        if (profile != nullptr && profile->HasIcon())
        {
            newTab->UpdateIcon(profile->GetExpandedIconPath());
        }

        tabViewItem.PointerPressed({ this, &TerminalPage::_OnTabClick });

        // When the tab is closed, remove it from our list of tabs.
        newTab->Closed([tabViewItem, this](auto&& /*s*/, auto&& /*e*/) {
            _tabView.Dispatcher().RunAsync(CoreDispatcherPriority::Normal, [tabViewItem, this]() {
                _RemoveTabViewItem(tabViewItem);
            });
        });

        // This is one way to set the tab's selected background color.
        //   tabViewItem.Resources().Insert(winrt::box_value(L"TabViewItemHeaderBackgroundSelected"), a Brush?);

        // This kicks off TabView::SelectionChanged, in response to which we'll attach the terminal's
        // Xaml control to the Xaml root.
        _tabView.SelectedItem(tabViewItem);
    }

    // Method Description:
    // - Creates a new connection based on the profile settings
    // Arguments:
    // - the profile GUID we want the settings from
    // - the terminal settings
    // Return value:
    // - the desired connection
    TerminalConnection::ITerminalConnection TerminalPage::_CreateConnectionFromSettings(GUID profileGuid,
                                                                                        winrt::Microsoft::Terminal::Settings::TerminalSettings settings)
    {
        const auto* const profile = _settings->FindProfile(profileGuid);

        TerminalConnection::ITerminalConnection connection{ nullptr };

        GUID connectionType{ 0 };
        GUID sessionGuid{ 0 };

        if (profile->HasConnectionType())
        {
            connectionType = profile->GetConnectionType();
        }

        if (profile->HasConnectionType() &&
            profile->GetConnectionType() == AzureConnectionType &&
            TerminalConnection::AzureConnection::IsAzureConnectionAvailable())
        {
            connection = TerminalConnection::AzureConnection(settings.InitialRows(),
                                                             settings.InitialCols());
        }

        else
        {
            auto conhostConn = TerminalConnection::ConptyConnection(settings.Commandline(),
                                                                    settings.StartingDirectory(),
                                                                    settings.StartingTitle(),
                                                                    settings.InitialRows(),
                                                                    settings.InitialCols(),
                                                                    winrt::guid());
            sessionGuid = conhostConn.Guid();
            connection = conhostConn;
        }

        TraceLoggingWrite(
            g_hTerminalAppProvider,
            "ConnectionCreated",
            TraceLoggingDescription("Event emitted upon the creation of a connection"),
            TraceLoggingGuid(connectionType, "ConnectionTypeGuid", "The type of the connection"),
            TraceLoggingGuid(profileGuid, "ProfileGuid", "The profile's GUID"),
            TraceLoggingGuid(sessionGuid, "SessionGuid", "The WT_SESSION's GUID"),
            TraceLoggingKeyword(MICROSOFT_KEYWORD_MEASURES),
            TelemetryPrivacyDataTag(PDT_ProductAndServicePerformance));

        return connection;
    }

    // Method Description:
    // - Called when the settings button is clicked. Launches a background
    //   thread to open the settings file in the default JSON editor.
    // Arguments:
    // - <none>
    // Return Value:
    // - <none>
    void TerminalPage::_SettingsButtonOnClick(const IInspectable&,
                                              const RoutedEventArgs&)
    {
        const CoreWindow window = CoreWindow::GetForCurrentThread();
        const auto rAltState = window.GetKeyState(VirtualKey::RightMenu);
        const auto lAltState = window.GetKeyState(VirtualKey::LeftMenu);
        const bool altPressed = WI_IsFlagSet(lAltState, CoreVirtualKeyStates::Down) ||
                                WI_IsFlagSet(rAltState, CoreVirtualKeyStates::Down);

        _LaunchSettings(altPressed);
    }

    // Method Description:
    // - Called when the feedback button is clicked. Launches github in your
    //   default browser, navigated to the "issues" page of the Terminal repo.
    void TerminalPage::_FeedbackButtonOnClick(const IInspectable&,
                                              const RoutedEventArgs&)
    {
        const auto feedbackUriValue = RS_(L"FeedbackUriValue");

        winrt::Windows::System::Launcher::LaunchUriAsync({ feedbackUriValue });
    }

    // Method Description:
    // - Called when the about button is clicked. See _ShowAboutDialog for more info.
    // Arguments:
    // - <unused>
    // Return Value:
    // - <none>
    void TerminalPage::_AboutButtonOnClick(const IInspectable&,
                                           const RoutedEventArgs&)
    {
        _ShowAboutDialog();
    }

    // Method Description:
    // - Configure the AppKeyBindings to use our ShortcutActionDispatch as the
    //   object to handle dispatching ShortcutAction events.
    // Arguments:
    // - bindings: A AppKeyBindings object to wire up with our event handlers
    void TerminalPage::_HookupKeyBindings(TerminalApp::AppKeyBindings bindings) noexcept
    {
        bindings.SetDispatch(_actionDispatch);
    }

    // Method Description:
    // - Register our event handlers with our ShortcutActionDispatch. The
    //   ShortcutActionDispatch is responsible for raising the appropriate
    //   events for an ActionAndArgs. WE'll handle each possible event in our
    //   own way.
    // Arguments:
    // - <none>
    void TerminalPage::_RegisterActionCallbacks()
    {
        // Hook up the ShortcutActionDispatch object's events to our handlers.
        // They should all be hooked up here, regardless of whether or not
        // there's an actual keychord for them.

<<<<<<< HEAD
        bindings.OpenNewTabDropdown({ this, &TerminalPage::_HandleOpenNewTabDropdown });
        bindings.DuplicateTab({ this, &TerminalPage::_HandleDuplicateTab });
        bindings.CloseTab({ this, &TerminalPage::_HandleCloseTab });
        bindings.ClosePane({ this, &TerminalPage::_HandleClosePane });
        bindings.CloseWindow({ this, &TerminalPage::_HandleCloseWindow });
        bindings.ScrollUp({ this, &TerminalPage::_HandleScrollUp });
        bindings.ScrollDown({ this, &TerminalPage::_HandleScrollDown });
        bindings.NextTab({ this, &TerminalPage::_HandleNextTab });
        bindings.PrevTab({ this, &TerminalPage::_HandlePrevTab });
        bindings.SplitVertical({ this, &TerminalPage::_HandleSplitVertical });
        bindings.SplitHorizontal({ this, &TerminalPage::_HandleSplitHorizontal });
        bindings.ScrollUpPage({ this, &TerminalPage::_HandleScrollUpPage });
        bindings.ScrollDownPage({ this, &TerminalPage::_HandleScrollDownPage });
        bindings.OpenSettings({ this, &TerminalPage::_HandleOpenSettings });
        bindings.PasteText({ this, &TerminalPage::_HandlePasteText });
        bindings.NewTab({ this, &TerminalPage::_HandleNewTab });
        bindings.SwitchToTab({ this, &TerminalPage::_HandleSwitchToTab });
        bindings.ResizePane({ this, &TerminalPage::_HandleResizePane });
        bindings.MoveFocus({ this, &TerminalPage::_HandleMoveFocus });
        bindings.CopyText({ this, &TerminalPage::_HandleCopyText });
        bindings.AdjustFontSize({ this, &TerminalPage::_HandleAdjustFontSize });
        bindings.ToggleFullscreen({ this, &TerminalPage::_HandleToggleFullscreen });
        bindings.MoveSelectionAnchor({ this, &TerminalPage::_HandleMoveSelectionAnchor });
=======
        _actionDispatch.OpenNewTabDropdown({ this, &TerminalPage::_HandleOpenNewTabDropdown });
        _actionDispatch.DuplicateTab({ this, &TerminalPage::_HandleDuplicateTab });
        _actionDispatch.CloseTab({ this, &TerminalPage::_HandleCloseTab });
        _actionDispatch.ClosePane({ this, &TerminalPage::_HandleClosePane });
        _actionDispatch.CloseWindow({ this, &TerminalPage::_HandleCloseWindow });
        _actionDispatch.ScrollUp({ this, &TerminalPage::_HandleScrollUp });
        _actionDispatch.ScrollDown({ this, &TerminalPage::_HandleScrollDown });
        _actionDispatch.NextTab({ this, &TerminalPage::_HandleNextTab });
        _actionDispatch.PrevTab({ this, &TerminalPage::_HandlePrevTab });
        _actionDispatch.SplitVertical({ this, &TerminalPage::_HandleSplitVertical });
        _actionDispatch.SplitHorizontal({ this, &TerminalPage::_HandleSplitHorizontal });
        _actionDispatch.ScrollUpPage({ this, &TerminalPage::_HandleScrollUpPage });
        _actionDispatch.ScrollDownPage({ this, &TerminalPage::_HandleScrollDownPage });
        _actionDispatch.OpenSettings({ this, &TerminalPage::_HandleOpenSettings });
        _actionDispatch.PasteText({ this, &TerminalPage::_HandlePasteText });
        _actionDispatch.NewTab({ this, &TerminalPage::_HandleNewTab });
        _actionDispatch.SwitchToTab({ this, &TerminalPage::_HandleSwitchToTab });
        _actionDispatch.ResizePane({ this, &TerminalPage::_HandleResizePane });
        _actionDispatch.MoveFocus({ this, &TerminalPage::_HandleMoveFocus });
        _actionDispatch.CopyText({ this, &TerminalPage::_HandleCopyText });
        _actionDispatch.AdjustFontSize({ this, &TerminalPage::_HandleAdjustFontSize });
        _actionDispatch.ResetFontSize({ this, &TerminalPage::_HandleResetFontSize });
        _actionDispatch.ToggleFullscreen({ this, &TerminalPage::_HandleToggleFullscreen });
>>>>>>> 111b88c8
    }

    // Method Description:
    // - Get the title of the currently focused terminal control. If this tab is
    //   the focused tab, then also bubble this title to any listeners of our
    //   TitleChanged event.
    // Arguments:
    // - tab: the Tab to update the title for.
    void TerminalPage::_UpdateTitle(std::shared_ptr<Tab> tab)
    {
        auto newTabTitle = tab->GetActiveTitle();

        if (_settings->GlobalSettings().GetShowTitleInTitlebar() &&
            tab->IsFocused())
        {
            _titleChangeHandlers(*this, newTabTitle);
        }
    }

    // Method Description:
    // - Get the icon of the currently focused terminal control, and set its
    //   tab's icon to that icon.
    // Arguments:
    // - tab: the Tab to update the title for.
    void TerminalPage::_UpdateTabIcon(std::shared_ptr<Tab> tab)
    {
        const auto lastFocusedProfileOpt = tab->GetFocusedProfile();
        if (lastFocusedProfileOpt.has_value())
        {
            const auto lastFocusedProfile = lastFocusedProfileOpt.value();
            const auto* const matchingProfile = _settings->FindProfile(lastFocusedProfile);
            if (matchingProfile)
            {
                tab->UpdateIcon(matchingProfile->GetExpandedIconPath());
            }
            else
            {
                tab->UpdateIcon({});
            }
        }
    }

    // Method Description:
    // - Handle changes in tab layout.
    void TerminalPage::_UpdateTabView()
    {
        // Never show the tab row when we're fullscreen. Otherwise:
        // Show tabs when there's more than 1, or the user has chosen to always
        // show the tab bar.
        const bool isVisible = (!_isFullscreen) &&
                               (_settings->GlobalSettings().GetShowTabsInTitlebar() ||
                                (_tabs.size() > 1) ||
                                _settings->GlobalSettings().GetAlwaysShowTabs());

        // collapse/show the tabs themselves
        _tabView.Visibility(isVisible ? Visibility::Visible : Visibility::Collapsed);

        // collapse/show the row that the tabs are in.
        // NaN is the special value XAML uses for "Auto" sizing.
        _tabRow.Height(isVisible ? NAN : 0);
    }

    // Method Description:
    // - Duplicates the current focused tab
    void TerminalPage::_DuplicateTabViewItem()
    {
        const int& focusedTabIndex = _GetFocusedTabIndex();
        const auto& _tab = _tabs.at(focusedTabIndex);

        const auto& profileGuid = _tab->GetFocusedProfile();
        const auto& settings = _settings->MakeSettings(profileGuid);

        _CreateNewTabFromSettings(profileGuid.value(), settings);
    }

    // Method Description:
    // - Look for the index of the input tabView in the tabs vector,
    //   and call _RemoveTabViewItemByIndex
    // Arguments:
    // - tabViewItem: the TabViewItem in the TabView that is being removed.
    void TerminalPage::_RemoveTabViewItem(const MUX::Controls::TabViewItem& tabViewItem)
    {
        uint32_t tabIndexFromControl = 0;
        _tabView.TabItems().IndexOf(tabViewItem, tabIndexFromControl);

        _RemoveTabViewItemByIndex(tabIndexFromControl);
    }

    // Method Description:
    // - Removes the tab (both TerminalControl and XAML)
    // Arguments:
    // - tabIndex: the index of the tab to be removed
    void TerminalPage::_RemoveTabViewItemByIndex(uint32_t tabIndex)
    {
        // To close the window here, we need to close the hosting window.
        if (_tabs.size() == 1)
        {
            _lastTabClosedHandlers(*this, nullptr);
        }

        // Removing the tab from the collection will destroy its control and disconnect its connection.
        _tabs.erase(_tabs.begin() + tabIndex);
        _tabView.TabItems().RemoveAt(tabIndex);

        auto focusedTabIndex = _GetFocusedTabIndex();
        if (gsl::narrow_cast<int>(tabIndex) == focusedTabIndex)
        {
            auto const tabCount = gsl::narrow_cast<decltype(focusedTabIndex)>(_tabs.size());
            if (focusedTabIndex >= tabCount)
            {
                focusedTabIndex = tabCount - 1;
            }
            else if (focusedTabIndex < 0)
            {
                focusedTabIndex = 0;
            }

            _SelectTab(focusedTabIndex);
        }
    }

    // Method Description:
    // - Connects event handlers to the TermControl for events that we want to
    //   handle. This includes:
    //    * the Copy and Paste events, for setting and retrieving clipboard data
    //      on the right thread
    //    * the TitleChanged event, for changing the text of the tab
    // Arguments:
    // - term: The newly created TermControl to connect the events for
    // - hostingTab: The Tab that's hosting this TermControl instance
    void TerminalPage::_RegisterTerminalEvents(TermControl term, std::shared_ptr<Tab> hostingTab)
    {
        // Add an event handler when the terminal's selection wants to be copied.
        // When the text buffer data is retrieved, we'll copy the data into the Clipboard
        term.CopyToClipboard({ this, &TerminalPage::_CopyToClipboardHandler });

        // Add an event handler when the terminal wants to paste data from the Clipboard.
        term.PasteFromClipboard({ this, &TerminalPage::_PasteFromClipboardHandler });

        // Don't capture a strong ref to the tab. If the tab is removed as this
        // is called, we don't really care anymore about handling the event.
        std::weak_ptr<Tab> weakTabPtr = hostingTab;
        term.TitleChanged([this, weakTabPtr](auto newTitle) {
            auto tab = weakTabPtr.lock();
            if (!tab)
            {
                return;
            }
            // The title of the control changed, but not necessarily the title
            // of the tab. Get the title of the focused pane of the tab, and set
            // the tab's text to the focused panes' text.
            _UpdateTitle(tab);
        });
    }

    // Method Description:
    // - Sets focus to the tab to the right or left the currently selected tab.
    void TerminalPage::_SelectNextTab(const bool bMoveRight)
    {
        int focusedTabIndex = _GetFocusedTabIndex();
        auto tabCount = _tabs.size();
        // Wraparound math. By adding tabCount and then calculating modulo tabCount,
        // we clamp the values to the range [0, tabCount) while still supporting moving
        // leftward from 0 to tabCount - 1.
        _SetFocusedTabIndex(
            static_cast<int>((tabCount + focusedTabIndex + (bMoveRight ? 1 : -1)) % tabCount));
    }

    // Method Description:
    // - Sets focus to the desired tab. Returns false if the provided tabIndex
    //   is greater than the number of tabs we have.
    // Return Value:
    // true iff we were able to select that tab index, false otherwise
    bool TerminalPage::_SelectTab(const int tabIndex)
    {
        if (tabIndex >= 0 && tabIndex < gsl::narrow_cast<decltype(tabIndex)>(_tabs.size()))
        {
            _SetFocusedTabIndex(tabIndex);
            return true;
        }
        return false;
    }

    // Method Description:
    // - Attempt to move focus between panes, as to focus the child on
    //   the other side of the separator. See Pane::NavigateFocus for details.
    // - Moves the focus of the currently focused tab.
    // Arguments:
    // - direction: The direction to move the focus in.
    // Return Value:
    // - <none>
    void TerminalPage::_MoveFocus(const Direction& direction)
    {
        const auto focusedTabIndex = _GetFocusedTabIndex();
        _tabs[focusedTabIndex]->NavigateFocus(direction);
    }

    winrt::Microsoft::Terminal::TerminalControl::TermControl TerminalPage::_GetActiveControl()
    {
        int focusedTabIndex = _GetFocusedTabIndex();
        auto focusedTab = _tabs[focusedTabIndex];
        return focusedTab->GetActiveTerminalControl();
    }

    // Method Description:
    // - Returns the index in our list of tabs of the currently focused tab. If
    //      no tab is currently selected, returns -1.
    // Return Value:
    // - the index of the currently focused tab if there is one, else -1
    int TerminalPage::_GetFocusedTabIndex() const
    {
        // GH#1117: This is a workaround because _tabView.SelectedIndex()
        //          sometimes return incorrect result after removing some tabs
        uint32_t focusedIndex;
        if (_tabView.TabItems().IndexOf(_tabView.SelectedItem(), focusedIndex))
        {
            return focusedIndex;
        }
        return -1;
    }

    void TerminalPage::_SetFocusedTabIndex(int tabIndex)
    {
        // GH#1117: This is a workaround because _tabView.SelectedIndex(tabIndex)
        //          sometimes set focus to an incorrect tab after removing some tabs
        auto tab = _tabs.at(tabIndex);
        _tabView.Dispatcher().RunAsync(CoreDispatcherPriority::Normal, [tab, this]() {
            auto tabViewItem = tab->GetTabViewItem();
            _tabView.SelectedItem(tabViewItem);
        });
    }

    // Method Description:
    // - Close the currently focused tab. Focus will move to the left, if possible.
    void TerminalPage::_CloseFocusedTab()
    {
        uint32_t focusedTabIndex = _GetFocusedTabIndex();
        _RemoveTabViewItemByIndex(focusedTabIndex);
    }

    // Method Description:
    // - Close the currently focused pane. If the pane is the last pane in the
    //   tab, the tab will also be closed. This will happen when we handle the
    //   tab's Closed event.
    void TerminalPage::_CloseFocusedPane()
    {
        int focusedTabIndex = _GetFocusedTabIndex();
        std::shared_ptr<Tab> focusedTab{ _tabs[focusedTabIndex] };
        focusedTab->ClosePane();
    }

    // Method Description:
    // - Close the terminal app. If there is more
    //   than one tab opened, show a warning dialog.
    void TerminalPage::CloseWindow()
    {
        if (_tabs.size() > 1)
        {
            _ShowCloseWarningDialog();
        }
        else
        {
            _CloseAllTabs();
        }
    }

    // Method Description:
    // - Remove all the tabs opened and the terminal will terminate
    //   on its own when the last tab is closed.
    void TerminalPage::_CloseAllTabs()
    {
        while (!_tabs.empty())
        {
            _RemoveTabViewItemByIndex(0);
        }
    }

    // Method Description:
    // - Move the viewport of the terminal of the currently focused tab up or
    //      down a number of lines. Negative values of `delta` will move the
    //      view up, and positive values will move the viewport down.
    // Arguments:
    // - delta: a number of lines to move the viewport relative to the current viewport.
    void TerminalPage::_Scroll(int delta)
    {
        int focusedTabIndex = _GetFocusedTabIndex();
        _tabs[focusedTabIndex]->Scroll(delta);
    }

    // Method Description:
    // - Vertically split the focused pane, and place the given TermControl into
    //   the newly created pane.
    // Arguments:
    // - profile: The profile GUID to associate with the newly created pane. If
    //   this is nullopt, use the default profile.
    void TerminalPage::_SplitVertical(const std::optional<GUID>& profileGuid)
    {
        _SplitPane(Pane::SplitState::Vertical, profileGuid);
    }

    // Method Description:
    // - Horizontally split the focused pane and place the given TermControl
    //   into the newly created pane.
    // Arguments:
    // - profile: The profile GUID to associate with the newly created pane. If
    //   this is nullopt, use the default profile.
    void TerminalPage::_SplitHorizontal(const std::optional<GUID>& profileGuid)
    {
        _SplitPane(Pane::SplitState::Horizontal, profileGuid);
    }

    // Method Description:
    // - Split the focused pane either horizontally or vertically, and place the
    //   given TermControl into the newly created pane.
    // - If splitType == SplitState::None, this method does nothing.
    // Arguments:
    // - splitType: one value from the Pane::SplitState enum, indicating how the
    //   new pane should be split from its parent.
    // - profile: The profile GUID to associate with the newly created pane. If
    //   this is nullopt, use the default profile.
    void TerminalPage::_SplitPane(const Pane::SplitState splitType, const std::optional<GUID>& profileGuid)
    {
        // Do nothing if we're requesting no split.
        if (splitType == Pane::SplitState::None)
        {
            return;
        }

        const auto realGuid = profileGuid ? profileGuid.value() :
                                            _settings->GlobalSettings().GetDefaultProfile();
        const auto controlSettings = _settings->MakeSettings(realGuid);

        const auto controlConnection = _CreateConnectionFromSettings(realGuid, controlSettings);

        const int focusedTabIndex = _GetFocusedTabIndex();
        auto focusedTab = _tabs[focusedTabIndex];

        const auto canSplit = focusedTab->CanSplitPane(splitType);

        if (!canSplit)
        {
            return;
        }

        TermControl newControl{ controlSettings, controlConnection };

        // Hookup our event handlers to the new terminal
        _RegisterTerminalEvents(newControl, focusedTab);

        focusedTab->SplitPane(splitType, realGuid, newControl);
    }

    // Method Description:
    // - Attempt to move a separator between panes, as to resize each child on
    //   either size of the separator. See Pane::ResizePane for details.
    // - Moves a separator on the currently focused tab.
    // Arguments:
    // - direction: The direction to move the separator in.
    // Return Value:
    // - <none>
    void TerminalPage::_ResizePane(const Direction& direction)
    {
        const auto focusedTabIndex = _GetFocusedTabIndex();
        _tabs[focusedTabIndex]->ResizePane(direction);
    }

    // Method Description:
    // - Move the viewport of the terminal of the currently focused tab up or
    //      down a page. The page length will be dependent on the terminal view height.
    //      Negative values of `delta` will move the view up by one page, and positive values
    //      will move the viewport down by one page.
    // Arguments:
    // - delta: The direction to move the view relative to the current viewport(it
    //      is clamped between -1 and 1)
    void TerminalPage::_ScrollPage(int delta)
    {
        delta = std::clamp(delta, -1, 1);
        const auto focusedTabIndex = _GetFocusedTabIndex();
        const auto control = _GetActiveControl();
        const auto termHeight = control.GetViewHeight();
        _tabs[focusedTabIndex]->Scroll(termHeight * delta);
    }

    // Method Description:
    // - Gets the title of the currently focused terminal control. If there
    //   isn't a control selected for any reason, returns "Windows Terminal"
    // Arguments:
    // - <none>
    // Return Value:
    // - the title of the focused control if there is one, else "Windows Terminal"
    hstring TerminalPage::Title()
    {
        if (_settings->GlobalSettings().GetShowTitleInTitlebar())
        {
            auto selectedIndex = _tabView.SelectedIndex();
            if (selectedIndex >= 0)
            {
                try
                {
                    if (auto focusedControl{ _GetActiveControl() })
                    {
                        return focusedControl.Title();
                    }
                }
                CATCH_LOG();
            }
        }
        return { L"Windows Terminal" };
    }

    // Method Description:
    // - Handles the special case of providing a text override for the UI shortcut due to VK_OEM issue.
    //      Looks at the flags from the KeyChord modifiers and provides a concatenated string value of all
    //      in the same order that XAML would put them as well.
    // Return Value:
    // - a string representation of the key modifiers for the shortcut
    //NOTE: This needs to be localized with https://github.com/microsoft/terminal/issues/794 if XAML framework issue not resolved before then
    static std::wstring _FormatOverrideShortcutText(Settings::KeyModifiers modifiers)
    {
        std::wstring buffer{ L"" };

        if (WI_IsFlagSet(modifiers, Settings::KeyModifiers::Ctrl))
        {
            buffer += L"Ctrl+";
        }

        if (WI_IsFlagSet(modifiers, Settings::KeyModifiers::Shift))
        {
            buffer += L"Shift+";
        }

        if (WI_IsFlagSet(modifiers, Settings::KeyModifiers::Alt))
        {
            buffer += L"Alt+";
        }

        return buffer;
    }

    // Method Description:
    // - Takes a MenuFlyoutItem and a corresponding KeyChord value and creates the accelerator for UI display.
    //   Takes into account a special case for an error condition for a comma
    // Arguments:
    // - MenuFlyoutItem that will be displayed, and a KeyChord to map an accelerator
    void TerminalPage::_SetAcceleratorForMenuItem(WUX::Controls::MenuFlyoutItem& menuItem,
                                                  const winrt::Microsoft::Terminal::Settings::KeyChord& keyChord)
    {
#ifdef DEP_MICROSOFT_UI_XAML_708_FIXED
        // work around https://github.com/microsoft/microsoft-ui-xaml/issues/708 in case of VK_OEM_COMMA
        if (keyChord.Vkey() != VK_OEM_COMMA)
        {
            // use the XAML shortcut to give us the automatic capabilities
            auto menuShortcut = Windows::UI::Xaml::Input::KeyboardAccelerator{};

            // TODO: Modify this when https://github.com/microsoft/terminal/issues/877 is resolved
            menuShortcut.Key(static_cast<Windows::System::VirtualKey>(keyChord.Vkey()));

            // inspect the modifiers from the KeyChord and set the flags int he XAML value
            auto modifiers = AppKeyBindings::ConvertVKModifiers(keyChord.Modifiers());

            // add the modifiers to the shortcut
            menuShortcut.Modifiers(modifiers);

            // add to the menu
            menuItem.KeyboardAccelerators().Append(menuShortcut);
        }
        else // we've got a comma, so need to just use the alternate method
#endif
        {
            // extract the modifier and key to a nice format
            auto overrideString = _FormatOverrideShortcutText(keyChord.Modifiers());
            auto mappedCh = MapVirtualKeyW(keyChord.Vkey(), MAPVK_VK_TO_CHAR);
            if (mappedCh != 0)
            {
                menuItem.KeyboardAcceleratorTextOverride(overrideString + gsl::narrow_cast<wchar_t>(mappedCh));
            }
        }
    }

    // Method Description:
    // - Place `copiedData` into the clipboard as text. Triggered when a
    //   terminal control raises it's CopyToClipboard event.
    // Arguments:
    // - copiedData: the new string content to place on the clipboard.
    void TerminalPage::_CopyToClipboardHandler(const IInspectable& /*sender*/,
                                               const winrt::Microsoft::Terminal::TerminalControl::CopyToClipboardEventArgs& copiedData)
    {
        this->Dispatcher().RunAsync(CoreDispatcherPriority::High, [copiedData]() {
            DataPackage dataPack = DataPackage();
            dataPack.RequestedOperation(DataPackageOperation::Copy);

            // copy text to dataPack
            dataPack.SetText(copiedData.Text());

            // copy html to dataPack
            const auto htmlData = copiedData.Html();
            if (!htmlData.empty())
            {
                dataPack.SetHtmlFormat(htmlData);
            }

            // copy rtf data to dataPack
            const auto rtfData = copiedData.Rtf();
            if (!rtfData.empty())
            {
                dataPack.SetRtf(rtfData);
            }

            try
            {
                Clipboard::SetContent(dataPack);
                Clipboard::Flush();
            }
            CATCH_LOG();
        });
    }

    // Method Description:
    // - Fires an async event to get data from the clipboard, and paste it to
    //   the terminal. Triggered when the Terminal Control requests clipboard
    //   data with it's PasteFromClipboard event.
    // Arguments:
    // - eventArgs: the PasteFromClipboard event sent from the TermControl
    void TerminalPage::_PasteFromClipboardHandler(const IInspectable& /*sender*/,
                                                  const PasteFromClipboardEventArgs& eventArgs)
    {
        this->Dispatcher().RunAsync(CoreDispatcherPriority::High, [eventArgs]() {
            TerminalPage::PasteFromClipboard(eventArgs);
        });
    }

    // Function Description:
    // - Copies and processes the text data from the Windows Clipboard.
    //   Does some of this in a background thread, as to not hang/crash the UI thread.
    // Arguments:
    // - eventArgs: the PasteFromClipboard event sent from the TermControl
    fire_and_forget TerminalPage::PasteFromClipboard(PasteFromClipboardEventArgs eventArgs)
    {
        const DataPackageView data = Clipboard::GetContent();

        // This will switch the execution of the function to a background (not
        // UI) thread. This is IMPORTANT, because the getting the clipboard data
        // will crash on the UI thread, because the main thread is a STA.
        co_await winrt::resume_background();

        hstring text = L"";
        if (data.Contains(StandardDataFormats::Text()))
        {
            text = co_await data.GetTextAsync();
        }
        eventArgs.HandleClipboardData(text);
    }

    // Method Description:
    // - Copy text from the focused terminal to the Windows Clipboard
    // Arguments:
    // - trimTrailingWhitespace: enable removing any whitespace from copied selection
    //    and get text to appear on separate lines.
    // Return Value:
    // - true iff we we able to copy text (if a selection was active)
    bool TerminalPage::_CopyText(const bool trimTrailingWhitespace)
    {
        const auto control = _GetActiveControl();
        return control.CopySelectionToClipboard(trimTrailingWhitespace);
    }

    // Method Description:
    // - Paste text from the Windows Clipboard to the focused terminal
    void TerminalPage::_PasteText()
    {
        const auto control = _GetActiveControl();
        control.PasteTextFromClipboard();
    }

    // Function Description:
    // - Called when the settings button is clicked. ShellExecutes the settings
    //   file, as to open it in the default editor for .json files. Does this in
    //   a background thread, as to not hang/crash the UI thread.
    fire_and_forget TerminalPage::_LaunchSettings(const bool openDefaults)
    {
        // This will switch the execution of the function to a background (not
        // UI) thread. This is IMPORTANT, because the Windows.Storage API's
        // (used for retrieving the path to the file) will crash on the UI
        // thread, because the main thread is a STA.
        co_await winrt::resume_background();

        const auto settingsPath = openDefaults ? CascadiaSettings::GetDefaultSettingsPath() :
                                                 CascadiaSettings::GetSettingsPath();

        HINSTANCE res = ShellExecute(nullptr, nullptr, settingsPath.c_str(), nullptr, nullptr, SW_SHOW);
        if (static_cast<int>(reinterpret_cast<uintptr_t>(res)) <= 32)
        {
            ShellExecute(nullptr, nullptr, L"notepad", settingsPath.c_str(), nullptr, SW_SHOW);
        }
    }

    // Method Description:
    // - Responds to changes in the TabView's item list by changing the tabview's
    //      visibility.  This method is also invoked when tabs are dragged / dropped as part of tab reordering
    //      and this method hands that case as well in concert with TabDragStarting and TabDragCompleted handlers
    //      that are set up in TerminalPage::Create()
    // Arguments:
    // - sender: the control that originated this event
    // - eventArgs: the event's constituent arguments
    void TerminalPage::_OnTabItemsChanged(const IInspectable& /*sender*/, const Windows::Foundation::Collections::IVectorChangedEventArgs& eventArgs)
    {
        if (_rearranging)
        {
            if (eventArgs.CollectionChange() == Windows::Foundation::Collections::CollectionChange::ItemRemoved)
            {
                _rearrangeFrom = eventArgs.Index();
            }

            if (eventArgs.CollectionChange() == Windows::Foundation::Collections::CollectionChange::ItemInserted)
            {
                _rearrangeTo = eventArgs.Index();
            }
        }

        _UpdateTabView();
    }

    // Method Description:
    // - Additional responses to clicking on a TabView's item. Currently, just remove tab with middle click
    // Arguments:
    // - sender: the control that originated this event (TabViewItem)
    // - eventArgs: the event's constituent arguments
    void TerminalPage::_OnTabClick(const IInspectable& sender, const Windows::UI::Xaml::Input::PointerRoutedEventArgs& eventArgs)
    {
        if (eventArgs.GetCurrentPoint(*this).Properties().IsMiddleButtonPressed())
        {
            _RemoveTabViewItem(sender.as<MUX::Controls::TabViewItem>());
            eventArgs.Handled(true);
        }
    }

    // Method Description:
    // - Responds to the TabView control's Selection Changed event (to move a
    //      new terminal control into focus) when not in in the middle of a tab rearrangement.
    // Arguments:
    // - sender: the control that originated this event
    // - eventArgs: the event's constituent arguments
    void TerminalPage::_OnTabSelectionChanged(const IInspectable& sender, const WUX::Controls::SelectionChangedEventArgs& /*eventArgs*/)
    {
        if (!_rearranging)
        {
            auto tabView = sender.as<MUX::Controls::TabView>();
            auto selectedIndex = tabView.SelectedIndex();

            // Unfocus all the tabs.
            for (auto tab : _tabs)
            {
                tab->SetFocused(false);
            }

            if (selectedIndex >= 0)
            {
                try
                {
                    auto tab = _tabs.at(selectedIndex);

                    _tabContent.Children().Clear();
                    _tabContent.Children().Append(tab->GetRootElement());

                    tab->SetFocused(true);
                    _titleChangeHandlers(*this, Title());
                }
                CATCH_LOG();
            }
        }
    }

    // Method Description:
    // - Called when our tab content size changes. This updates each tab with
    //   the new size, so they have a chance to update each of their panes with
    //   the new size.
    // Arguments:
    // - e: the SizeChangedEventArgs with the new size of the tab content area.
    // Return Value:
    // - <none>
    void TerminalPage::_OnContentSizeChanged(const IInspectable& /*sender*/, Windows::UI::Xaml::SizeChangedEventArgs const& e)
    {
        const auto newSize = e.NewSize();
        for (auto& tab : _tabs)
        {
            tab->ResizeContent(newSize);
        }
    }

    // Method Description:
    // - Responds to the TabView control's Tab Closing event by removing
    //      the indicated tab from the set and focusing another one.
    //      The event is cancelled so App maintains control over the
    //      items in the tabview.
    // Arguments:
    // - sender: the control that originated this event
    // - eventArgs: the event's constituent arguments
    void TerminalPage::_OnTabCloseRequested(const IInspectable& /*sender*/, const MUX::Controls::TabViewTabCloseRequestedEventArgs& eventArgs)
    {
        const auto tabViewItem = eventArgs.Tab();
        _RemoveTabViewItem(tabViewItem);
    }

    // Method Description:
    // - Called when the primary button of the content dialog is clicked.
    //   This calls _CloseAllTabs(), which closes all the tabs currently
    //   opened and then the Terminal app. This method will be called if
    //   the user confirms to close all the tabs.
    // Arguments:
    // - sender: unused
    // - ContentDialogButtonClickEventArgs: unused
    void TerminalPage::_CloseWarningPrimaryButtonOnClick(WUX::Controls::ContentDialog /* sender */,
                                                         WUX::Controls::ContentDialogButtonClickEventArgs /* eventArgs*/)
    {
        _CloseAllTabs();
    }

    // Method Description:
    // - Hook up keybindings, and refresh the UI of the terminal.
    //   This includes update the settings of all the tabs according
    //   to their profiles, update the title and icon of each tab, and
    //   finally create the tab flyout
    void TerminalPage::_RefreshUIForSettingsReload()
    {
        // Re-wire the keybindings to their handlers, as we'll have created a
        // new AppKeyBindings object.
        _HookupKeyBindings(_settings->GetKeybindings());

        // Refresh UI elements
        auto profiles = _settings->GetProfiles();
        for (auto& profile : profiles)
        {
            const GUID profileGuid = profile.GetGuid();
            TerminalSettings settings = _settings->MakeSettings(profileGuid);

            for (auto& tab : _tabs)
            {
                // Attempt to reload the settings of any panes with this profile
                tab->UpdateSettings(settings, profileGuid);
            }
        }

        // Update the icon of the tab for the currently focused profile in that tab.
        for (auto& tab : _tabs)
        {
            _UpdateTabIcon(tab);
            _UpdateTitle(tab);
        }

        this->Dispatcher().RunAsync(CoreDispatcherPriority::Normal, [this]() {
            // repopulate the new tab button's flyout with entries for each
            // profile, which might have changed
            _CreateNewTabFlyout();
        });
    }

    // Method Description:
    // - This is the method that App will call when the titlebar
    //   has been clicked. It dismisses any open flyouts.
    // Arguments:
    // - <none>
    // Return Value:
    // - <none>
    void TerminalPage::TitlebarClicked()
    {
        if (_newTabButton && _newTabButton.Flyout())
        {
            _newTabButton.Flyout().Hide();
        }
    }

    // Method Description:
    // - Toggles fullscreen mode. Hides the tab row, and raises our
    //   ToggleFullscreen event.
    // Arguments:
    // - <none>
    // Return Value:
    // - <none>
    void TerminalPage::_ToggleFullscreen()
    {
        _toggleFullscreenHandlers(*this, nullptr);

        _isFullscreen = !_isFullscreen;

        _UpdateTabView();
    }

    // -------------------------------- WinRT Events ---------------------------------
    // Winrt events need a method for adding a callback to the event and removing the callback.
    // These macros will define them both for you.
    DEFINE_EVENT_WITH_TYPED_EVENT_HANDLER(TerminalPage, TitleChanged, _titleChangeHandlers, winrt::Windows::Foundation::IInspectable, winrt::hstring);
    DEFINE_EVENT_WITH_TYPED_EVENT_HANDLER(TerminalPage, LastTabClosed, _lastTabClosedHandlers, winrt::Windows::Foundation::IInspectable, winrt::TerminalApp::LastTabClosedEventArgs);
    DEFINE_EVENT_WITH_TYPED_EVENT_HANDLER(TerminalPage, SetTitleBarContent, _setTitleBarContentHandlers, winrt::Windows::Foundation::IInspectable, UIElement);
    DEFINE_EVENT_WITH_TYPED_EVENT_HANDLER(TerminalPage, ShowDialog, _showDialogHandlers, winrt::Windows::Foundation::IInspectable, WUX::Controls::ContentDialog);
    DEFINE_EVENT_WITH_TYPED_EVENT_HANDLER(TerminalPage, ToggleFullscreen, _toggleFullscreenHandlers, winrt::Windows::Foundation::IInspectable, winrt::TerminalApp::ToggleFullscreenEventArgs);
}<|MERGE_RESOLUTION|>--- conflicted
+++ resolved
@@ -601,31 +601,6 @@
         // They should all be hooked up here, regardless of whether or not
         // there's an actual keychord for them.
 
-<<<<<<< HEAD
-        bindings.OpenNewTabDropdown({ this, &TerminalPage::_HandleOpenNewTabDropdown });
-        bindings.DuplicateTab({ this, &TerminalPage::_HandleDuplicateTab });
-        bindings.CloseTab({ this, &TerminalPage::_HandleCloseTab });
-        bindings.ClosePane({ this, &TerminalPage::_HandleClosePane });
-        bindings.CloseWindow({ this, &TerminalPage::_HandleCloseWindow });
-        bindings.ScrollUp({ this, &TerminalPage::_HandleScrollUp });
-        bindings.ScrollDown({ this, &TerminalPage::_HandleScrollDown });
-        bindings.NextTab({ this, &TerminalPage::_HandleNextTab });
-        bindings.PrevTab({ this, &TerminalPage::_HandlePrevTab });
-        bindings.SplitVertical({ this, &TerminalPage::_HandleSplitVertical });
-        bindings.SplitHorizontal({ this, &TerminalPage::_HandleSplitHorizontal });
-        bindings.ScrollUpPage({ this, &TerminalPage::_HandleScrollUpPage });
-        bindings.ScrollDownPage({ this, &TerminalPage::_HandleScrollDownPage });
-        bindings.OpenSettings({ this, &TerminalPage::_HandleOpenSettings });
-        bindings.PasteText({ this, &TerminalPage::_HandlePasteText });
-        bindings.NewTab({ this, &TerminalPage::_HandleNewTab });
-        bindings.SwitchToTab({ this, &TerminalPage::_HandleSwitchToTab });
-        bindings.ResizePane({ this, &TerminalPage::_HandleResizePane });
-        bindings.MoveFocus({ this, &TerminalPage::_HandleMoveFocus });
-        bindings.CopyText({ this, &TerminalPage::_HandleCopyText });
-        bindings.AdjustFontSize({ this, &TerminalPage::_HandleAdjustFontSize });
-        bindings.ToggleFullscreen({ this, &TerminalPage::_HandleToggleFullscreen });
-        bindings.MoveSelectionAnchor({ this, &TerminalPage::_HandleMoveSelectionAnchor });
-=======
         _actionDispatch.OpenNewTabDropdown({ this, &TerminalPage::_HandleOpenNewTabDropdown });
         _actionDispatch.DuplicateTab({ this, &TerminalPage::_HandleDuplicateTab });
         _actionDispatch.CloseTab({ this, &TerminalPage::_HandleCloseTab });
@@ -645,11 +620,11 @@
         _actionDispatch.SwitchToTab({ this, &TerminalPage::_HandleSwitchToTab });
         _actionDispatch.ResizePane({ this, &TerminalPage::_HandleResizePane });
         _actionDispatch.MoveFocus({ this, &TerminalPage::_HandleMoveFocus });
+        _actionDispatch.MoveSelectionAnchor({ this, &TerminalPage::_HandleMoveSelectionAnchor });
         _actionDispatch.CopyText({ this, &TerminalPage::_HandleCopyText });
         _actionDispatch.AdjustFontSize({ this, &TerminalPage::_HandleAdjustFontSize });
         _actionDispatch.ResetFontSize({ this, &TerminalPage::_HandleResetFontSize });
         _actionDispatch.ToggleFullscreen({ this, &TerminalPage::_HandleToggleFullscreen });
->>>>>>> 111b88c8
     }
 
     // Method Description:
