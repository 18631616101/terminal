--- conflicted
+++ resolved
@@ -1,164 +1,158 @@
-// Copyright (c) Microsoft Corporation.
-// Licensed under the MIT license.
-//
-// Module Name:
-// - Pane.h
-//
-// Abstract:
-// - Panes are an abstraction by which the terminal can dislay multiple terminal
-//   instances simultaneously in a single terminal window. While tabs allow for
-//   a single terminal window to have many terminal sessions running
-//   simultaneously within a single window, only one tab can be visible at a
-//   time. Panes, on the other hand, allow a user to have many different
-//   terminal sessions visible to the user within the context of a single window
-//   at the same time. This can enable greater productivity from the user, as
-//   they can see the output of one terminal window while working in another.
-// - See doc/cascadia/Panes.md for a detailed description.
-//
-// Author:
-// - Mike Griese (zadjii-msft) 16-May-2019
-
-#pragma once
-#include <winrt/Microsoft.Terminal.TerminalControl.h>
-#include <winrt/TerminalApp.h>
-#include "../../cascadia/inc/cppwinrt_utils.h"
-
-enum class Borders : int
-{
-    None = 0x0,
-    Top = 0x1,
-    Bottom = 0x2,
-    Left = 0x4,
-    Right = 0x8
-};
-DEFINE_ENUM_FLAG_OPERATORS(Borders);
-
-class Pane : public std::enable_shared_from_this<Pane>
-{
-public:
-    Pane(const GUID& profile,
-         const winrt::Microsoft::Terminal::TerminalControl::TermControl& control,
-         const bool lastFocused = false);
-
-    std::shared_ptr<Pane> GetActivePane();
-    winrt::Microsoft::Terminal::TerminalControl::TermControl GetTerminalControl();
-    std::optional<GUID> GetFocusedProfile();
-
-    winrt::Windows::UI::Xaml::Controls::Grid GetRootElement();
-
-    bool WasLastFocused() const noexcept;
-    void UpdateVisuals();
-    void ClearActive();
-    void SetActive();
-
-    void UpdateSettings(const winrt::Microsoft::Terminal::Settings::TerminalSettings& settings,
-                        const GUID& profile);
-    void ResizeContent(const winrt::Windows::Foundation::Size& newSize);
-    bool ResizePane(const winrt::Microsoft::Terminal::Settings::Direction& direction);
-    bool NavigateFocus(const winrt::Microsoft::Terminal::Settings::Direction& direction);
-
-    bool CanSplit(winrt::TerminalApp::SplitState splitType);
-    std::pair<std::shared_ptr<Pane>, std::shared_ptr<Pane>> Split(winrt::TerminalApp::SplitState splitType,
-                                                                  const GUID& profile,
-                                                                  const winrt::Microsoft::Terminal::TerminalControl::TermControl& control);
-
-    void Close();
-
-    WINRT_CALLBACK(Closed, winrt::Windows::Foundation::EventHandler<winrt::Windows::Foundation::IInspectable>);
-    DECLARE_EVENT(GotFocus, _GotFocusHandlers, winrt::delegate<std::shared_ptr<Pane>>);
-
-private:
-    winrt::Windows::UI::Xaml::Controls::Grid _root{};
-    winrt::Windows::UI::Xaml::Controls::Border _border{};
-    winrt::Microsoft::Terminal::TerminalControl::TermControl _control{ nullptr };
-    static winrt::Windows::UI::Xaml::Media::SolidColorBrush s_focusedBorderBrush;
-    static winrt::Windows::UI::Xaml::Media::SolidColorBrush s_unfocusedBorderBrush;
-
-    std::shared_ptr<Pane> _firstChild{ nullptr };
-    std::shared_ptr<Pane> _secondChild{ nullptr };
-    winrt::TerminalApp::SplitState _splitState{ winrt::TerminalApp::SplitState::None };
-    std::optional<float> _firstPercent{ std::nullopt };
-    std::optional<float> _secondPercent{ std::nullopt };
-
-    bool _lastActive{ false };
-    std::optional<GUID> _profile{ std::nullopt };
-    winrt::event_token _connectionStateChangedToken{ 0 };
-    winrt::event_token _firstClosedToken{ 0 };
-    winrt::event_token _secondClosedToken{ 0 };
-
-    winrt::Windows::UI::Xaml::UIElement::GotFocus_revoker _gotFocusRevoker;
-
-    std::shared_mutex _createCloseLock{};
-
-    Borders _borders{ Borders::None };
-
-    bool _IsLeaf() const noexcept;
-    bool _HasFocusedChild() const noexcept;
-    void _SetupChildCloseHandlers();
-
-    bool _CanSplit(winrt::TerminalApp::SplitState splitType);
-    std::pair<std::shared_ptr<Pane>, std::shared_ptr<Pane>> _Split(winrt::TerminalApp::SplitState splitType,
-                                                                   const GUID& profile,
-                                                                   const winrt::Microsoft::Terminal::TerminalControl::TermControl& control);
-
-    void _CreateRowColDefinitions(const winrt::Windows::Foundation::Size& rootSize);
-    void _CreateSplitContent();
-    void _ApplySplitDefinitions();
-    void _UpdateBorders();
-
-    bool _Resize(const winrt::Microsoft::Terminal::Settings::Direction& direction);
-    bool _NavigateFocus(const winrt::Microsoft::Terminal::Settings::Direction& direction);
-
-    void _CloseChild(const bool closeFirst);
-
-    void _FocusFirstChild();
-    void _ControlConnectionStateChangedHandler(const winrt::Microsoft::Terminal::TerminalControl::TermControl& sender, const winrt::Windows::Foundation::IInspectable& /*args*/);
-
-    std::pair<float, float> _GetPaneSizes(const float& fullSize);
-
-    winrt::Windows::Foundation::Size _GetMinSize() const;
-    void _ControlGotFocusHandler(winrt::Windows::Foundation::IInspectable const& sender,
-                                 winrt::Windows::UI::Xaml::RoutedEventArgs const& e);
-
-    // Function Description:
-    // - Returns true if the given direction can be used with the given split
-    //   type.
-    // - This is used for pane resizing (which will need a pane separator
-    //   that's perpendicular to the direction to be able to move the separator
-    //   in that direction).
-    // - Additionally, it will be used for moving focus between panes, which
-    //   again happens _across_ a separator.
-    // Arguments:
-    // - direction: The Direction to compare
-    // - splitType: The winrt::TerminalApp::SplitState to compare
-    // Return Value:
-    // - true iff the direction is perpendicular to the splitType. False for
-<<<<<<< HEAD
-    //   SplitState::None.
-    static constexpr bool DirectionMatchesSplit(const winrt::Microsoft::Terminal::Settings::Direction& direction,
-                                                const SplitState& splitType)
-=======
-    //   winrt::TerminalApp::SplitState::None.
-    static constexpr bool DirectionMatchesSplit(const winrt::TerminalApp::Direction& direction,
-                                                const winrt::TerminalApp::SplitState& splitType)
->>>>>>> b17038b9
-    {
-        if (splitType == winrt::TerminalApp::SplitState::None)
-        {
-            return false;
-        }
-        else if (splitType == winrt::TerminalApp::SplitState::Horizontal)
-        {
-            return direction == winrt::Microsoft::Terminal::Settings::Direction::Up ||
-                   direction == winrt::Microsoft::Terminal::Settings::Direction::Down;
-        }
-        else if (splitType == winrt::TerminalApp::SplitState::Vertical)
-        {
-            return direction == winrt::Microsoft::Terminal::Settings::Direction::Left ||
-                   direction == winrt::Microsoft::Terminal::Settings::Direction::Right;
-        }
-        return false;
-    }
-
-    static void _SetupResources();
-};
+// Copyright (c) Microsoft Corporation.
+// Licensed under the MIT license.
+//
+// Module Name:
+// - Pane.h
+//
+// Abstract:
+// - Panes are an abstraction by which the terminal can dislay multiple terminal
+//   instances simultaneously in a single terminal window. While tabs allow for
+//   a single terminal window to have many terminal sessions running
+//   simultaneously within a single window, only one tab can be visible at a
+//   time. Panes, on the other hand, allow a user to have many different
+//   terminal sessions visible to the user within the context of a single window
+//   at the same time. This can enable greater productivity from the user, as
+//   they can see the output of one terminal window while working in another.
+// - See doc/cascadia/Panes.md for a detailed description.
+//
+// Author:
+// - Mike Griese (zadjii-msft) 16-May-2019
+
+#pragma once
+#include <winrt/Microsoft.Terminal.TerminalControl.h>
+#include <winrt/TerminalApp.h>
+#include "../../cascadia/inc/cppwinrt_utils.h"
+
+enum class Borders : int
+{
+    None = 0x0,
+    Top = 0x1,
+    Bottom = 0x2,
+    Left = 0x4,
+    Right = 0x8
+};
+DEFINE_ENUM_FLAG_OPERATORS(Borders);
+
+class Pane : public std::enable_shared_from_this<Pane>
+{
+public:
+    Pane(const GUID& profile,
+         const winrt::Microsoft::Terminal::TerminalControl::TermControl& control,
+         const bool lastFocused = false);
+
+    std::shared_ptr<Pane> GetActivePane();
+    winrt::Microsoft::Terminal::TerminalControl::TermControl GetTerminalControl();
+    std::optional<GUID> GetFocusedProfile();
+
+    winrt::Windows::UI::Xaml::Controls::Grid GetRootElement();
+
+    bool WasLastFocused() const noexcept;
+    void UpdateVisuals();
+    void ClearActive();
+    void SetActive();
+
+    void UpdateSettings(const winrt::Microsoft::Terminal::Settings::TerminalSettings& settings,
+                        const GUID& profile);
+    void ResizeContent(const winrt::Windows::Foundation::Size& newSize);
+    bool ResizePane(const winrt::Microsoft::Terminal::Settings::Direction& direction);
+    bool NavigateFocus(const winrt::Microsoft::Terminal::Settings::Direction& direction);
+
+    bool CanSplit(winrt::Microsoft::Terminal::Settings::SplitState splitType);
+    std::pair<std::shared_ptr<Pane>, std::shared_ptr<Pane>> Split(winrt::Microsoft::Terminal::Settings::SplitState splitType,
+                                                                  const GUID& profile,
+                                                                  const winrt::Microsoft::Terminal::TerminalControl::TermControl& control);
+
+    void Close();
+
+    WINRT_CALLBACK(Closed, winrt::Windows::Foundation::EventHandler<winrt::Windows::Foundation::IInspectable>);
+    DECLARE_EVENT(GotFocus, _GotFocusHandlers, winrt::delegate<std::shared_ptr<Pane>>);
+
+private:
+    winrt::Windows::UI::Xaml::Controls::Grid _root{};
+    winrt::Windows::UI::Xaml::Controls::Border _border{};
+    winrt::Microsoft::Terminal::TerminalControl::TermControl _control{ nullptr };
+    static winrt::Windows::UI::Xaml::Media::SolidColorBrush s_focusedBorderBrush;
+    static winrt::Windows::UI::Xaml::Media::SolidColorBrush s_unfocusedBorderBrush;
+
+    std::shared_ptr<Pane> _firstChild{ nullptr };
+    std::shared_ptr<Pane> _secondChild{ nullptr };
+    winrt::Microsoft::Terminal::Settings::SplitState _splitState{ winrt::Microsoft::Terminal::Settings::SplitState::None };
+    std::optional<float> _firstPercent{ std::nullopt };
+    std::optional<float> _secondPercent{ std::nullopt };
+
+    bool _lastActive{ false };
+    std::optional<GUID> _profile{ std::nullopt };
+    winrt::event_token _connectionStateChangedToken{ 0 };
+    winrt::event_token _firstClosedToken{ 0 };
+    winrt::event_token _secondClosedToken{ 0 };
+
+    winrt::Windows::UI::Xaml::UIElement::GotFocus_revoker _gotFocusRevoker;
+
+    std::shared_mutex _createCloseLock{};
+
+    Borders _borders{ Borders::None };
+
+    bool _IsLeaf() const noexcept;
+    bool _HasFocusedChild() const noexcept;
+    void _SetupChildCloseHandlers();
+
+    bool _CanSplit(winrt::Microsoft::Terminal::Settings::SplitState splitType);
+    std::pair<std::shared_ptr<Pane>, std::shared_ptr<Pane>> _Split(winrt::Microsoft::Terminal::Settings::SplitState splitType,
+                                                                   const GUID& profile,
+                                                                   const winrt::Microsoft::Terminal::TerminalControl::TermControl& control);
+
+    void _CreateRowColDefinitions(const winrt::Windows::Foundation::Size& rootSize);
+    void _CreateSplitContent();
+    void _ApplySplitDefinitions();
+    void _UpdateBorders();
+
+    bool _Resize(const winrt::Microsoft::Terminal::Settings::Direction& direction);
+    bool _NavigateFocus(const winrt::Microsoft::Terminal::Settings::Direction& direction);
+
+    void _CloseChild(const bool closeFirst);
+
+    void _FocusFirstChild();
+    void _ControlConnectionStateChangedHandler(const winrt::Microsoft::Terminal::TerminalControl::TermControl& sender, const winrt::Windows::Foundation::IInspectable& /*args*/);
+
+    std::pair<float, float> _GetPaneSizes(const float& fullSize);
+
+    winrt::Windows::Foundation::Size _GetMinSize() const;
+    void _ControlGotFocusHandler(winrt::Windows::Foundation::IInspectable const& sender,
+                                 winrt::Windows::UI::Xaml::RoutedEventArgs const& e);
+
+    // Function Description:
+    // - Returns true if the given direction can be used with the given split
+    //   type.
+    // - This is used for pane resizing (which will need a pane separator
+    //   that's perpendicular to the direction to be able to move the separator
+    //   in that direction).
+    // - Additionally, it will be used for moving focus between panes, which
+    //   again happens _across_ a separator.
+    // Arguments:
+    // - direction: The Direction to compare
+    // - splitType: The winrt::TerminalApp::SplitState to compare
+    // Return Value:
+    // - true iff the direction is perpendicular to the splitType. False for
+    //   SplitState::None.
+    static constexpr bool DirectionMatchesSplit(const winrt::Microsoft::Terminal::Settings::Direction& direction,
+                                                const winrt::Microsoft::Terminal::Settings::SplitState& splitType)
+    {
+        if (splitType == winrt::Microsoft::Terminal::Settings::SplitState::None)
+        {
+            return false;
+        }
+        else if (splitType == winrt::Microsoft::Terminal::Settings::SplitState::Horizontal)
+        {
+            return direction == winrt::Microsoft::Terminal::Settings::Direction::Up ||
+                   direction == winrt::Microsoft::Terminal::Settings::Direction::Down;
+        }
+        else if (splitType == winrt::Microsoft::Terminal::Settings::SplitState::Vertical)
+        {
+            return direction == winrt::Microsoft::Terminal::Settings::Direction::Left ||
+                   direction == winrt::Microsoft::Terminal::Settings::Direction::Right;
+        }
+        return false;
+    }
+
+    static void _SetupResources();
+};