--- conflicted
+++ resolved
@@ -1,112 +1,106 @@
-<?xml version="1.0" encoding="utf-8"?>
-<Project DefaultTargets="Build" ToolsVersion="15.0" xmlns="http://schemas.microsoft.com/developer/msbuild/2003">
-  <PropertyGroup Label="Globals">
-    <ProjectGuid>{CA5CAD1A-44BD-4AC7-AC72-6CA5B3AB89ED}</ProjectGuid>
-    <ProjectName>TerminalControl</ProjectName>
-    <RootNamespace>Microsoft.Terminal.TerminalControl</RootNamespace>
-    <!-- cppwinrt.build.pre.props depends on these settings: -->
-    <!-- build a dll, not exe (Application) -->
-    <ConfigurationType>DynamicLibrary</ConfigurationType>
-    <SubSystem>Console</SubSystem>
-    <!-- sets a bunch of Windows Universal properties -->
-    <OpenConsoleUniversalApp>true</OpenConsoleUniversalApp>
-<<<<<<< HEAD
-    <!-- C++/WinRT sets the depth to 1 if there is a XAML file. We need it to be 3. -->
-    <CppWinRTNamespaceMergeDepth>3</CppWinRTNamespaceMergeDepth>
-=======
-
-    <!--
-      DON'T REDIRECT OUR OUTPUT.
-      Setting this will tell cppwinrt.build.post.props to copy our output from
-      the default OutDir up one level, so the wapproj will be able to find it.
-     -->
-    <NoOutputRedirection>true</NoOutputRedirection>
->>>>>>> ebdcfbd9
-  </PropertyGroup>
-
-  <Import Project="..\..\..\common.openconsole.props" Condition="'$(OpenConsoleDir)'==''" />
-  <Import Project="$(OpenConsoleDir)src\cppwinrt.build.pre.props" />
-
-  <ItemGroup>
-    <ClInclude Include="pch.h" />
-    <ClInclude Include="SearchBoxControl.h">
-      <DependentUpon>SearchBoxControl.xaml</DependentUpon>
-    </ClInclude>
-    <ClInclude Include="TermControlUiaProvider.hpp" />
-    <ClInclude Include="TermControl.h">
-      <DependentUpon>TermControl.idl</DependentUpon>
-    </ClInclude>
-    <ClInclude Include="TermControlAutomationPeer.h">
-      <DependentUpon>TermControlAutomationPeer.idl</DependentUpon>
-    </ClInclude>
-    <ClInclude Include="UiaTextRange.hpp" />
-    <ClInclude Include="XamlUiaTextRange.h" />
-  </ItemGroup>
-  <ItemGroup>
-    <ClCompile Include="pch.cpp">
-      <PrecompiledHeader>Create</PrecompiledHeader>
-    </ClCompile>
-    <ClCompile Include="init.cpp" />
-    <ClCompile Include="SearchBoxControl.cpp">
-      <DependentUpon>SearchBoxControl.xaml</DependentUpon>
-    </ClCompile>
-    <ClCompile Include="TermControlUiaProvider.cpp" />
-    <ClCompile Include="TermControl.cpp">
-      <DependentUpon>TermControl.idl</DependentUpon>
-    </ClCompile>
-    <ClCompile Include="$(GeneratedFilesDir)module.g.cpp" />
-    <ClCompile Include="TermControlAutomationPeer.cpp">
-      <DependentUpon>TermControlAutomationPeer.idl</DependentUpon>
-    </ClCompile>
-    <ClCompile Include="UiaTextRange.cpp" />
-    <ClCompile Include="XamlUiaTextRange.cpp" />
-  </ItemGroup>
-  <ItemGroup>
-    <Midl Include="SearchBoxControl.idl">
-      <DependentUpon>SearchBoxControl.xaml</DependentUpon>
-    </Midl>
-    <Midl Include="TermControl.idl" />
-    <Midl Include="TermControlAutomationPeer.idl" />
-  </ItemGroup>
-  <ItemGroup>
-    <None Include="packages.config" />
-    <None Include="TerminalControl.def" />
-  </ItemGroup>
-  <!-- ========================= Project References ======================== -->
-  <ItemGroup>
-    <ProjectReference Include="..\..\types\lib\types.vcxproj" />
-    <ProjectReference Include="..\..\buffer\out\lib\bufferout.vcxproj" />
-    <ProjectReference Include="$(OpenConsoleDir)src\renderer\base\lib\base.vcxproj" />
-    <ProjectReference Include="..\..\renderer\dx\lib\dx.vcxproj" />
-    <ProjectReference Include="..\..\terminal\parser\lib\parser.vcxproj" />
-    <ProjectReference Include="$(OpenConsoleDir)src\terminal\input\lib\terminalinput.vcxproj" />
-    <ProjectReference Include="$(OpenConsoleDir)src\cascadia\TerminalSettings\TerminalSettings.vcxproj">
-      <Private>false</Private>
-      <CopyLocalSatelliteAssemblies>false</CopyLocalSatelliteAssemblies>
-    </ProjectReference>
-    <ProjectReference Include="$(OpenConsoleDir)src\cascadia\TerminalCore\lib\TerminalCore-lib.vcxproj" />
-    <ProjectReference Include="$(OpenConsoleDir)src\cascadia\TerminalConnection\TerminalConnection.vcxproj">
-      <Private>false</Private>
-      <CopyLocalSatelliteAssemblies>false</CopyLocalSatelliteAssemblies>
-    </ProjectReference>
-  </ItemGroup>
-<<<<<<< HEAD
-  <ItemGroup>
-    <Page Include="SearchBoxControl.xaml">
-      <SubType>Designer</SubType>
-    </Page>
-  </ItemGroup>
-=======
-
-  <Import Project="$(OpenConsoleDir)src\cppwinrt.build.post.props" />
-
->>>>>>> ebdcfbd9
-  <ItemDefinitionGroup>
-    <Link>
-      <AdditionalDependencies>dwrite.lib;dxgi.lib;d2d1.lib;d3d11.lib;shcore.lib;winmm.lib;pathcch.lib;propsys.lib;uiautomationcore.lib;Shlwapi.lib;ntdll.lib;user32.lib;kernel32.lib;%(AdditionalDependencies)</AdditionalDependencies>
-    </Link>
-    <ClCompile>
-      <AdditionalIncludeDirectories>$(OpenConsoleDir)src\types\inc;%(AdditionalIncludeDirectories)</AdditionalIncludeDirectories>
-    </ClCompile>
-  </ItemDefinitionGroup>
-</Project>
+<?xml version="1.0" encoding="utf-8"?>
+<Project DefaultTargets="Build" ToolsVersion="15.0" xmlns="http://schemas.microsoft.com/developer/msbuild/2003">
+  <PropertyGroup Label="Globals">
+    <ProjectGuid>{CA5CAD1A-44BD-4AC7-AC72-6CA5B3AB89ED}</ProjectGuid>
+    <ProjectName>TerminalControl</ProjectName>
+    <RootNamespace>Microsoft.Terminal.TerminalControl</RootNamespace>
+    <!-- cppwinrt.build.pre.props depends on these settings: -->
+    <!-- build a dll, not exe (Application) -->
+    <ConfigurationType>DynamicLibrary</ConfigurationType>
+    <SubSystem>Console</SubSystem>
+    <!-- sets a bunch of Windows Universal properties -->
+    <OpenConsoleUniversalApp>true</OpenConsoleUniversalApp>
+    <!-- C++/WinRT sets the depth to 1 if there is a XAML file. We need it to be 3. -->
+    <CppWinRTNamespaceMergeDepth>3</CppWinRTNamespaceMergeDepth>
+
+    <!--
+      DON'T REDIRECT OUR OUTPUT.
+      Setting this will tell cppwinrt.build.post.props to copy our output from
+      the default OutDir up one level, so the wapproj will be able to find it.
+     -->
+    <NoOutputRedirection>true</NoOutputRedirection>
+  </PropertyGroup>
+
+  <Import Project="..\..\..\common.openconsole.props" Condition="'$(OpenConsoleDir)'==''" />
+  <Import Project="$(OpenConsoleDir)src\cppwinrt.build.pre.props" />
+
+  <ItemGroup>
+    <ClInclude Include="pch.h" />
+    <ClInclude Include="SearchBoxControl.h">
+      <DependentUpon>SearchBoxControl.xaml</DependentUpon>
+    </ClInclude>
+    <ClInclude Include="TermControlUiaProvider.hpp" />
+    <ClInclude Include="TermControl.h">
+      <DependentUpon>TermControl.idl</DependentUpon>
+    </ClInclude>
+    <ClInclude Include="TermControlAutomationPeer.h">
+      <DependentUpon>TermControlAutomationPeer.idl</DependentUpon>
+    </ClInclude>
+    <ClInclude Include="UiaTextRange.hpp" />
+    <ClInclude Include="XamlUiaTextRange.h" />
+  </ItemGroup>
+  <ItemGroup>
+    <ClCompile Include="pch.cpp">
+      <PrecompiledHeader>Create</PrecompiledHeader>
+    </ClCompile>
+    <ClCompile Include="init.cpp" />
+    <ClCompile Include="SearchBoxControl.cpp">
+      <DependentUpon>SearchBoxControl.xaml</DependentUpon>
+    </ClCompile>
+    <ClCompile Include="TermControlUiaProvider.cpp" />
+    <ClCompile Include="TermControl.cpp">
+      <DependentUpon>TermControl.idl</DependentUpon>
+    </ClCompile>
+    <ClCompile Include="$(GeneratedFilesDir)module.g.cpp" />
+    <ClCompile Include="TermControlAutomationPeer.cpp">
+      <DependentUpon>TermControlAutomationPeer.idl</DependentUpon>
+    </ClCompile>
+    <ClCompile Include="UiaTextRange.cpp" />
+    <ClCompile Include="XamlUiaTextRange.cpp" />
+  </ItemGroup>
+  <ItemGroup>
+    <Midl Include="SearchBoxControl.idl">
+      <DependentUpon>SearchBoxControl.xaml</DependentUpon>
+    </Midl>
+    <Midl Include="TermControl.idl" />
+    <Midl Include="TermControlAutomationPeer.idl" />
+  </ItemGroup>
+  <ItemGroup>
+    <None Include="packages.config" />
+    <None Include="TerminalControl.def" />
+  </ItemGroup>
+  <!-- ========================= Project References ======================== -->
+  <ItemGroup>
+    <ProjectReference Include="..\..\types\lib\types.vcxproj" />
+    <ProjectReference Include="..\..\buffer\out\lib\bufferout.vcxproj" />
+    <ProjectReference Include="$(OpenConsoleDir)src\renderer\base\lib\base.vcxproj" />
+    <ProjectReference Include="..\..\renderer\dx\lib\dx.vcxproj" />
+    <ProjectReference Include="..\..\terminal\parser\lib\parser.vcxproj" />
+    <ProjectReference Include="$(OpenConsoleDir)src\terminal\input\lib\terminalinput.vcxproj" />
+    <ProjectReference Include="$(OpenConsoleDir)src\cascadia\TerminalSettings\TerminalSettings.vcxproj">
+      <Private>false</Private>
+      <CopyLocalSatelliteAssemblies>false</CopyLocalSatelliteAssemblies>
+    </ProjectReference>
+    <ProjectReference Include="$(OpenConsoleDir)src\cascadia\TerminalCore\lib\TerminalCore-lib.vcxproj" />
+    <ProjectReference Include="$(OpenConsoleDir)src\cascadia\TerminalConnection\TerminalConnection.vcxproj">
+      <Private>false</Private>
+      <CopyLocalSatelliteAssemblies>false</CopyLocalSatelliteAssemblies>
+    </ProjectReference>
+  </ItemGroup>
+  <ItemGroup>
+    <Page Include="SearchBoxControl.xaml">
+      <SubType>Designer</SubType>
+    </Page>
+  </ItemGroup>
+
+  <Import Project="$(OpenConsoleDir)src\cppwinrt.build.post.props" />
+
+  <ItemDefinitionGroup>
+    <Link>
+      <AdditionalDependencies>dwrite.lib;dxgi.lib;d2d1.lib;d3d11.lib;shcore.lib;winmm.lib;pathcch.lib;propsys.lib;uiautomationcore.lib;Shlwapi.lib;ntdll.lib;user32.lib;kernel32.lib;%(AdditionalDependencies)</AdditionalDependencies>
+    </Link>
+    <ClCompile>
+      <AdditionalIncludeDirectories>$(OpenConsoleDir)src\types\inc;%(AdditionalIncludeDirectories)</AdditionalIncludeDirectories>
+    </ClCompile>
+  </ItemDefinitionGroup>
+</Project>